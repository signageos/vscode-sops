# VSCode SOPS extension

## Info
The homepage of VSCode extension is located on https://github.com/signageos/vscode-sops

Extension for VSCode is available on market place https://marketplace.visualstudio.com/items?itemName=signageos.signageos-vscode-sops
Additionally, it's available on Open VSX market place https://open-vsx.org/extension/signageos/signageos-vscode-sops

## Features

VSCode extension with underlying [SOPS](https://github.com/mozilla/sops) supports:
<<<<<<< HEAD
- Realtime editing of encrypted `yaml`, `json`, `dotenv` and `ini` files in-place in your project.
=======
- Realtime editing of encrypted `yaml`, `json`, `dotenv`, `plaintext` and `ini` files in-place in your project.
>>>>>>> 2d2c8671
- Create new encrypted yaml/json file using `.sops.yaml` config creation_rules if available.

## Requirements

- Download and install SOPS from here: https://github.com/mozilla/sops/releases

*Make sure that `sops` is available in $PATH environment variable*

- Tutorial to SOPS: https://www.youtube.com/watch?v=V2PRhxphH2w
- *(optional)* For dotenv support install https://marketplace.visualstudio.com/items?itemName=mikestead.dotenv extension first

## Extension Settings
* `sops.enable`: enable/disable this extension (default: true)
* `sops.beta`: enable/disable beta release without reloading VSCode or enabling/disabling extensions (default: false)
* `sops.binPath`: Path to SOPS binary (default: executables from `$PATH`)
* `sops.configPath`: Path (absolute or relative) to the configuration for this extension (empty: defaults to `.sopsrc` in root of project) See [Config file](#config-file) section.
* `sops.defaults.awsProfile`: Default AWS profile name which will be used for sops command `--aws-profile` (empty: defaults to environment variable `$AWS_PROFILE`)
* `sops.defaults.gcpCredentialsPath`: Default path used to find GCP credentials. Overrides the `$GOOGLE_APPLICATION_CREDENTIALS` environment variable (empty: defaults to environment variable `$GOOGLE_APPLICATION_CREDENTIALS`)
* `sops.creationEnabled`: enable/disable this extension to try encrypt files included in .sops.yaml path_regex when is not encrypted yet (default: false)

## Config file
> Named `.sopsrc` in project root by default and is in YAML format.
```yaml
awsProfile: my-profile-1
gcpCredentialsPath: /home/user/Downloads/my-key.json
```

## Beta releases
The new features are published immediately into different extension package https://marketplace.visualstudio.com/items?itemName=signageos.signageos-vscode-sops-beta

The beta extension package is installed automatically and is disabled by default.

If you'd like to try new features, just enable configuration `"sops.beta": true` in global (or workspace) config file and changes are applied immediately.

You can switch beta configuration globally easily using commands `sops.enable_beta`/`sops.disable_beta`.

I recommend to have enabled beta release to test everything as soon as possible. If something went wrong in beta release, just easily rollback to `"sops.beta" false` and report an issue here: https://github.com/signageos/vscode-sops/issues

> The reason is that vscode doesn't support beta releases built-in. See and vote for https://github.com/microsoft/vscode/issues/15756

## SOPS differ
Optionally, you can add following file `.gitattributes` into your project
```
encrypted/*.{yaml,json,ini,env} diff=sopsdiffer
```
and run following command for global git settings
```sh
git config --global diff.sopsdiffer.textconv "sops -d --config /dev/null"
```
to see the git diff in decrypted format.

## Known Issues
See https://github.com/signageos/vscode-sops/issues

## Release Notes

See https://github.com/signageos/vscode-sops/blob/master/CHANGELOG.md file.

-----------------------------------------------------------------------------------------------------------

**Enjoy!**<|MERGE_RESOLUTION|>--- conflicted
+++ resolved
@@ -9,11 +9,7 @@
 ## Features
 
 VSCode extension with underlying [SOPS](https://github.com/mozilla/sops) supports:
-<<<<<<< HEAD
-- Realtime editing of encrypted `yaml`, `json`, `dotenv` and `ini` files in-place in your project.
-=======
 - Realtime editing of encrypted `yaml`, `json`, `dotenv`, `plaintext` and `ini` files in-place in your project.
->>>>>>> 2d2c8671
 - Create new encrypted yaml/json file using `.sops.yaml` config creation_rules if available.
 
 ## Requirements
